{
<<<<<<< HEAD
  "name": "rockide-vscode",
  "displayName": "Rockide",
  "description": "VSCode Extension for Rockide Language Server",
  "author": "ink0rr",
  "publisher": "ink0rr",
  "version": "0.1.0",
  "engines": {
    "vscode": "^1.99.0"
  },
  "categories": [
    "Programming Languages"
  ],
  "keywords": [
    "Minecraft",
    "Bedrock"
  ],
  "repository": {
    "type": "git",
    "url": "https://github.com/ink0rr/rockide-vscode"
  },
  "license": "MIT",
  "main": "./dist/extension.js",
  "scripts": {
    "vscode:prepublish": "npm run compile",
    "compile": "tsup ./src/extension.ts",
    "watch": "tsup ./src/extension.ts --sourcemap --watch",
    "fmt": "prettier . --write",
    "clone-schemas": "degit github:ink0rr/editor-packages/packages/minecraftBedrock/schema#rockide schemas"
  },
  "dependencies": {
    "jsonc-parser": "^3.3.1",
    "vscode-languageclient": "^9.0.1"
  },
  "devDependencies": {
    "@types/bun": "^1.2.19",
    "@types/node": "^22.16.5",
    "@types/vscode": "^1.99.0",
    "degit": "^2.8.4",
    "prettier": "^3.6.2",
    "prettier-plugin-organize-imports": "^4.2.0",
    "tsup": "^8.5.0",
    "typescript": "^5.8.3"
  },
  "activationEvents": [
    "onCommand:rockide.update",
    "onCommand:rockide.selectVersion",
    "onLanguage:json",
    "onLanguage:jsonc",
    "workspaceContains:**/*.mcfunction",
    "workspaceContains:**/*.mcstructure",
    "workspaceContains:**/*.mcworld"
  ],
  "contributes": {
    "commands": [
      {
        "command": "rockide.update",
        "title": "Rockide: Check for Updates"
      },
      {
        "command": "rockide.selectVersion",
        "title": "Rockide: Select Version"
      }
    ],
    "configuration": {
      "title": "Rockide Configuration",
      "properties": {
        "rockide.projectPaths": {
          "oneOf": [
            {
              "type": "object",
              "properties": {
                "behaviorPack": {
                  "type": "string"
                },
                "resourcePack": {
                  "type": "string"
                }
              },
              "required": [
                "behaviorPack",
                "resourcePack"
              ]
            },
            {
              "type": "null"
            }
          ],
          "markdownDescription": "Specify where the BP and RP folders are located, relative to the current location.\n\nIf unset, it will check inside the current folder and the `./packs` folder.\n\n**Not recommended to be set globally.**"
        },
        "rockide.binaryPath": {
          "type": "string",
          "markdownDescription": "Custom path to the Rockide binary. If not set, the extension will automatically download and manage the binary.",
          "default": null
        },
        "rockide.autoUpdate": {
          "type": "boolean",
          "markdownDescription": "Automatically update Rockide to the latest version when available.",
          "default": true
        },
        "rockide.version": {
          "type": "string",
          "markdownDescription": "Preferred Rockide version to use. Set to 'latest' for the most recent release, or specify a version like 'v1.0.0'.",
          "default": "latest"
        },
        "rockide.checkForUpdates": {
          "type": "boolean",
          "markdownDescription": "Check for Rockide updates on extension activation.",
          "default": true
        }
      }
    },
    "grammars": [
      {
        "language": "rockide-lang",
        "scopeName": "source.rockide.lang",
        "path": "./syntaxes/lang.tmLanguage.json"
      },
      {
        "language": "rockide-molang",
        "scopeName": "source.rockide.molang",
        "path": "./syntaxes/molang.tmLanguage.json"
      }
    ],
    "languages": [
      {
        "id": "json",
        "extensions": [
          ".json",
          ".material"
        ],
        "configuration": "./syntaxes/json.language-configuration.json"
      },
      {
        "id": "jsonc",
        "extensions": [
          ".json",
          ".material"
        ],
        "configuration": "./syntaxes/json.language-configuration.json"
      },
      {
        "id": "rockide-lang",
        "aliases": [
          "Minecraft Lang"
        ],
        "extensions": [
          ".lang"
        ],
        "configuration": "./syntaxes/lang.language-configuration.json"
      },
      {
        "id": "rockide-molang",
        "aliases": [
          "Minecraft Molang"
        ],
        "extensions": [
          ".molang"
        ],
        "configuration": "./syntaxes/molang.language-configuration.json"
      }
    ],
    "jsonValidation": [
      {
        "fileMatch": [
          "behavior_pack/aim_assist/categories/**/*.{json,jsonc,json5}",
          "*BP/aim_assist/categories/**/*.{json,jsonc,json5}",
          "BP_*/aim_assist/categories/**/*.{json,jsonc,json5}",
          "*bp/aim_assist/categories/**/*.{json,jsonc,json5}",
          "bp_*/aim_assist/categories/**/*.{json,jsonc,json5}"
        ],
        "url": "./schemas/aimAssistCategories/main.json"
      },
      {
        "fileMatch": [
          "behavior_pack/aim_assist/presets/**/*.{json,jsonc,json5}",
          "*BP/aim_assist/presets/**/*.{json,jsonc,json5}",
          "BP_*/aim_assist/presets/**/*.{json,jsonc,json5}",
          "*bp/aim_assist/presets/**/*.{json,jsonc,json5}",
          "bp_*/aim_assist/presets/**/*.{json,jsonc,json5}"
        ],
        "url": "./schemas/aimAssistPreset/main.json"
      },
      {
        "fileMatch": [
          "behavior_pack/animation_controllers/**/*.{json,jsonc,json5}",
          "*BP/animation_controllers/**/*.{json,jsonc,json5}",
          "BP_*/animation_controllers/**/*.{json,jsonc,json5}",
          "*bp/animation_controllers/**/*.{json,jsonc,json5}",
          "bp_*/animation_controllers/**/*.{json,jsonc,json5}"
        ],
        "url": "./schemas/animationController/main.json"
      },
      {
        "fileMatch": [
          "behavior_pack/animations/**/*.{json,jsonc,json5}",
          "*BP/animations/**/*.{json,jsonc,json5}",
          "BP_*/animations/**/*.{json,jsonc,json5}",
          "*bp/animations/**/*.{json,jsonc,json5}",
          "bp_*/animations/**/*.{json,jsonc,json5}"
        ],
        "url": "./schemas/animation/main.json"
      },
      {
        "fileMatch": [
          "behavior_pack/biomes/**/*.{json,jsonc,json5}",
          "*BP/biomes/**/*.{json,jsonc,json5}",
          "BP_*/biomes/**/*.{json,jsonc,json5}",
          "*bp/biomes/**/*.{json,jsonc,json5}",
          "bp_*/biomes/**/*.{json,jsonc,json5}"
        ],
        "url": "./schemas/biome/main.json"
      },
      {
        "fileMatch": [
          "behavior_pack/blocks/**/*.{json,jsonc,json5}",
          "*BP/blocks/**/*.{json,jsonc,json5}",
          "BP_*/blocks/**/*.{json,jsonc,json5}",
          "*bp/blocks/**/*.{json,jsonc,json5}",
          "bp_*/blocks/**/*.{json,jsonc,json5}"
        ],
        "url": "./schemas/block/main.json"
      },
      {
        "fileMatch": [
          "behavior_pack/cameras/presets/**/*.{json,jsonc,json5}",
          "*BP/cameras/presets/**/*.{json,jsonc,json5}",
          "BP_*/cameras/presets/**/*.{json,jsonc,json5}",
          "*bp/cameras/presets/**/*.{json,jsonc,json5}",
          "bp_*/cameras/presets/**/*.{json,jsonc,json5}"
        ],
        "url": "./schemas/cameraPreset/main.json"
      },
      {
        "fileMatch": [
          "behavior_pack/dialogue/**/*.{json,jsonc,json5}",
          "*BP/dialogue/**/*.{json,jsonc,json5}",
          "BP_*/dialogue/**/*.{json,jsonc,json5}",
          "*bp/dialogue/**/*.{json,jsonc,json5}",
          "bp_*/dialogue/**/*.{json,jsonc,json5}"
        ],
        "url": "./schemas/dialogue/main.json"
      },
      {
        "fileMatch": [
          "behavior_pack/dimensions/**/*.{json,jsonc,json5}",
          "*BP/dimensions/**/*.{json,jsonc,json5}",
          "BP_*/dimensions/**/*.{json,jsonc,json5}",
          "*bp/dimensions/**/*.{json,jsonc,json5}",
          "bp_*/dimensions/**/*.{json,jsonc,json5}"
        ],
        "url": "./schemas/dimension/main.json"
      },
      {
        "fileMatch": [
          "behavior_pack/entities/**/*.{json,jsonc,json5}",
          "*BP/entities/**/*.{json,jsonc,json5}",
          "BP_*/entities/**/*.{json,jsonc,json5}",
          "*bp/entities/**/*.{json,jsonc,json5}",
          "bp_*/entities/**/*.{json,jsonc,json5}"
        ],
        "url": "./schemas/entity/main.json"
      },
      {
        "fileMatch": [
          "behavior_pack/feature_rules/**/*.{json,jsonc,json5}",
          "*BP/feature_rules/**/*.{json,jsonc,json5}",
          "BP_*/feature_rules/**/*.{json,jsonc,json5}",
          "*bp/feature_rules/**/*.{json,jsonc,json5}",
          "bp_*/feature_rules/**/*.{json,jsonc,json5}"
        ],
        "url": "./schemas/featureRule/main.json"
      },
      {
        "fileMatch": [
          "behavior_pack/features/**/*.{json,jsonc,json5}",
          "*BP/features/**/*.{json,jsonc,json5}",
          "BP_*/features/**/*.{json,jsonc,json5}",
          "*bp/features/**/*.{json,jsonc,json5}",
          "bp_*/features/**/*.{json,jsonc,json5}"
        ],
        "url": "./schemas/feature/main.json"
      },
      {
        "fileMatch": [
          "behavior_pack/functions/tick.{json,jsonc,json5}",
          "*BP/functions/tick.{json,jsonc,json5}",
          "BP_*/functions/tick.{json,jsonc,json5}",
          "*bp/functions/tick.{json,jsonc,json5}",
          "bp_*/functions/tick.{json,jsonc,json5}"
        ],
        "url": "./schemas/tick/main.json"
      },
      {
        "fileMatch": [
          "behavior_pack/item_catalog/crafting_item_catalog.{json,jsonc,json5}",
          "*BP/item_catalog/crafting_item_catalog.{json,jsonc,json5}",
          "BP_*/item_catalog/crafting_item_catalog.{json,jsonc,json5}",
          "*bp/item_catalog/crafting_item_catalog.{json,jsonc,json5}",
          "bp_*/item_catalog/crafting_item_catalog.{json,jsonc,json5}"
        ],
        "url": "./schemas/craftingItemCatalog/main.json"
      },
      {
        "fileMatch": [
          "behavior_pack/items/**/*.{json,jsonc,json5}",
          "*BP/items/**/*.{json,jsonc,json5}",
          "BP_*/items/**/*.{json,jsonc,json5}",
          "*bp/items/**/*.{json,jsonc,json5}",
          "bp_*/items/**/*.{json,jsonc,json5}"
        ],
        "url": "./schemas/item/main.json"
      },
      {
        "fileMatch": [
          "behavior_pack/loot_tables/**/*.{json,jsonc,json5}",
          "*BP/loot_tables/**/*.{json,jsonc,json5}",
          "BP_*/loot_tables/**/*.{json,jsonc,json5}",
          "*bp/loot_tables/**/*.{json,jsonc,json5}",
          "bp_*/loot_tables/**/*.{json,jsonc,json5}"
        ],
        "url": "./schemas/lootTable/main.json"
      },
      {
        "fileMatch": [
          "behavior_pack/manifest.{json,jsonc,json5}",
          "*BP/manifest.{json,jsonc,json5}",
          "BP_*/manifest.{json,jsonc,json5}",
          "*bp/manifest.{json,jsonc,json5}",
          "bp_*/manifest.{json,jsonc,json5}"
        ],
        "url": "./schemas/manifest/main.json"
      },
      {
        "fileMatch": [
          "behavior_pack/recipes/**/*.{json,jsonc,json5}",
          "*BP/recipes/**/*.{json,jsonc,json5}",
          "BP_*/recipes/**/*.{json,jsonc,json5}",
          "*bp/recipes/**/*.{json,jsonc,json5}",
          "bp_*/recipes/**/*.{json,jsonc,json5}"
        ],
        "url": "./schemas/recipe/main.json"
      },
      {
        "fileMatch": [
          "behavior_pack/spawn_rules/**/*.{json,jsonc,json5}",
          "*BP/spawn_rules/**/*.{json,jsonc,json5}",
          "BP_*/spawn_rules/**/*.{json,jsonc,json5}",
          "*bp/spawn_rules/**/*.{json,jsonc,json5}",
          "bp_*/spawn_rules/**/*.{json,jsonc,json5}"
        ],
        "url": "./schemas/spawnRule/main.json"
      },
      {
        "fileMatch": [
          "behavior_pack/trading/**/*.{json,jsonc,json5}",
          "*BP/trading/**/*.{json,jsonc,json5}",
          "BP_*/trading/**/*.{json,jsonc,json5}",
          "*bp/trading/**/*.{json,jsonc,json5}",
          "bp_*/trading/**/*.{json,jsonc,json5}"
        ],
        "url": "./schemas/tradeTable/main.json"
      },
      {
        "fileMatch": [
          "behavior_pack/volumes/**/*.{json,jsonc,json5}",
          "*BP/volumes/**/*.{json,jsonc,json5}",
          "BP_*/volumes/**/*.{json,jsonc,json5}",
          "*bp/volumes/**/*.{json,jsonc,json5}",
          "bp_*/volumes/**/*.{json,jsonc,json5}"
        ],
        "url": "./schemas/volume/main.json"
      },
      {
        "fileMatch": [
          "behavior_pack/worldgen/processors/**/*.{json,jsonc,json5}",
          "*BP/worldgen/processors/**/*.{json,jsonc,json5}",
          "BP_*/worldgen/processors/**/*.{json,jsonc,json5}",
          "*bp/worldgen/processors/**/*.{json,jsonc,json5}",
          "bp_*/worldgen/processors/**/*.{json,jsonc,json5}"
        ],
        "url": "./schemas/processorList/main.json"
      },
      {
        "fileMatch": [
          "behavior_pack/worldgen/structure_sets/**/*.{json,jsonc,json5}",
          "*BP/worldgen/structure_sets/**/*.{json,jsonc,json5}",
          "BP_*/worldgen/structure_sets/**/*.{json,jsonc,json5}",
          "*bp/worldgen/structure_sets/**/*.{json,jsonc,json5}",
          "bp_*/worldgen/structure_sets/**/*.{json,jsonc,json5}"
        ],
        "url": "./schemas/structureSet/main.json"
      },
      {
        "fileMatch": [
          "behavior_pack/worldgen/structures/**/*.{json,jsonc,json5}",
          "*BP/worldgen/structures/**/*.{json,jsonc,json5}",
          "BP_*/worldgen/structures/**/*.{json,jsonc,json5}",
          "*bp/worldgen/structures/**/*.{json,jsonc,json5}",
          "bp_*/worldgen/structures/**/*.{json,jsonc,json5}"
        ],
        "url": "./schemas/jigsawStructure/main.json"
      },
      {
        "fileMatch": [
          "behavior_pack/worldgen/template_pools/**/*.{json,jsonc,json5}",
          "*BP/worldgen/template_pools/**/*.{json,jsonc,json5}",
          "BP_*/worldgen/template_pools/**/*.{json,jsonc,json5}",
          "*bp/worldgen/template_pools/**/*.{json,jsonc,json5}",
          "bp_*/worldgen/template_pools/**/*.{json,jsonc,json5}"
        ],
        "url": "./schemas/templatePool/main.json"
      },
      {
        "fileMatch": [
          "resource_pack/animation_controllers/**/*.{json,jsonc,json5}",
          "*RP/animation_controllers/**/*.{json,jsonc,json5}",
          "RP_*/animation_controllers/**/*.{json,jsonc,json5}",
          "*rp/animation_controllers/**/*.{json,jsonc,json5}",
          "rp_*/animation_controllers/**/*.{json,jsonc,json5}"
        ],
        "url": "./schemas/clientAnimationController/main.json"
      },
      {
        "fileMatch": [
          "resource_pack/animations/**/*.{json,jsonc,json5}",
          "*RP/animations/**/*.{json,jsonc,json5}",
          "RP_*/animations/**/*.{json,jsonc,json5}",
          "*rp/animations/**/*.{json,jsonc,json5}",
          "rp_*/animations/**/*.{json,jsonc,json5}"
        ],
        "url": "./schemas/clientAnimation/main.json"
      },
      {
        "fileMatch": [
          "resource_pack/atmospherics/**/*.{json,jsonc,json5}",
          "*RP/atmospherics/**/*.{json,jsonc,json5}",
          "RP_*/atmospherics/**/*.{json,jsonc,json5}",
          "*rp/atmospherics/**/*.{json,jsonc,json5}",
          "rp_*/atmospherics/**/*.{json,jsonc,json5}"
        ],
        "url": "./schemas/atmosphereSettings/main.json"
      },
      {
        "fileMatch": [
          "resource_pack/attachables/**/*.{json,jsonc,json5}",
          "*RP/attachables/**/*.{json,jsonc,json5}",
          "RP_*/attachables/**/*.{json,jsonc,json5}",
          "*rp/attachables/**/*.{json,jsonc,json5}",
          "rp_*/attachables/**/*.{json,jsonc,json5}"
        ],
        "url": "./schemas/attachable/main.json"
      },
      {
        "fileMatch": [
          "resource_pack/biomes_client.{json,jsonc,json5}",
          "*RP/biomes_client.{json,jsonc,json5}",
          "RP_*/biomes_client.{json,jsonc,json5}",
          "*rp/biomes_client.{json,jsonc,json5}",
          "rp_*/biomes_client.{json,jsonc,json5}"
        ],
        "url": "./schemas/biomesClient/main.json"
      },
      {
        "fileMatch": [
          "resource_pack/biomes/**/*.{json,jsonc,json5}",
          "*RP/biomes/**/*.{json,jsonc,json5}",
          "RP_*/biomes/**/*.{json,jsonc,json5}",
          "*rp/biomes/**/*.{json,jsonc,json5}",
          "rp_*/biomes/**/*.{json,jsonc,json5}"
        ],
        "url": "./schemas/clientBiome/main.json"
      },
      {
        "fileMatch": [
          "resource_pack/block_culling/**/*.{json,jsonc,json5}",
          "*RP/block_culling/**/*.{json,jsonc,json5}",
          "RP_*/block_culling/**/*.{json,jsonc,json5}",
          "*rp/block_culling/**/*.{json,jsonc,json5}",
          "rp_*/block_culling/**/*.{json,jsonc,json5}"
        ],
        "url": "./schemas/blockCulling/main.json"
      },
      {
        "fileMatch": [
          "resource_pack/blocks.{json,jsonc,json5}",
          "*RP/blocks.{json,jsonc,json5}",
          "RP_*/blocks.{json,jsonc,json5}",
          "*rp/blocks.{json,jsonc,json5}",
          "rp_*/blocks.{json,jsonc,json5}"
        ],
        "url": "./schemas/clientBlock/main.json"
      },
      {
        "fileMatch": [
          "resource_pack/color_grading/**/*.{json,jsonc,json5}",
          "*RP/color_grading/**/*.{json,jsonc,json5}",
          "RP_*/color_grading/**/*.{json,jsonc,json5}",
          "*rp/color_grading/**/*.{json,jsonc,json5}",
          "rp_*/color_grading/**/*.{json,jsonc,json5}"
        ],
        "url": "./schemas/colorGradingSettings/main.json"
      },
      {
        "fileMatch": [
          "resource_pack/entity/**/*.{json,jsonc,json5}",
          "*RP/entity/**/*.{json,jsonc,json5}",
          "RP_*/entity/**/*.{json,jsonc,json5}",
          "*rp/entity/**/*.{json,jsonc,json5}",
          "rp_*/entity/**/*.{json,jsonc,json5}"
        ],
        "url": "./schemas/clientEntity/main.json"
      },
      {
        "fileMatch": [
          "resource_pack/fogs/**/*.{json,jsonc,json5}",
          "*RP/fogs/**/*.{json,jsonc,json5}",
          "RP_*/fogs/**/*.{json,jsonc,json5}",
          "*rp/fogs/**/*.{json,jsonc,json5}",
          "rp_*/fogs/**/*.{json,jsonc,json5}"
        ],
        "url": "./schemas/fog/main.json"
      },
      {
        "fileMatch": [
          "resource_pack/items/**/*.{json,jsonc,json5}",
          "*RP/items/**/*.{json,jsonc,json5}",
          "RP_*/items/**/*.{json,jsonc,json5}",
          "*rp/items/**/*.{json,jsonc,json5}",
          "rp_*/items/**/*.{json,jsonc,json5}"
        ],
        "url": "./schemas/clientItem/main.json"
      },
      {
        "fileMatch": [
          "resource_pack/lighting/**/*.{json,jsonc,json5}",
          "*RP/lighting/**/*.{json,jsonc,json5}",
          "RP_*/lighting/**/*.{json,jsonc,json5}",
          "*rp/lighting/**/*.{json,jsonc,json5}",
          "rp_*/lighting/**/*.{json,jsonc,json5}"
        ],
        "url": "./schemas/lightingSettings/main.json"
      },
      {
        "fileMatch": [
          "resource_pack/manifest.{json,jsonc,json5}",
          "*RP/manifest.{json,jsonc,json5}",
          "RP_*/manifest.{json,jsonc,json5}",
          "*rp/manifest.{json,jsonc,json5}",
          "rp_*/manifest.{json,jsonc,json5}"
        ],
        "url": "./schemas/manifest/main.json"
      },
      {
        "fileMatch": [
          "resource_pack/materials/**/*..material",
          "*RP/materials/**/*..material",
          "RP_*/materials/**/*..material",
          "*rp/materials/**/*..material",
          "rp_*/materials/**/*..material"
        ],
        "url": "./schemas/material/main.json"
      },
      {
        "fileMatch": [
          "resource_pack/models/**/*.{json,jsonc,json5}",
          "*RP/models/**/*.{json,jsonc,json5}",
          "RP_*/models/**/*.{json,jsonc,json5}",
          "*rp/models/**/*.{json,jsonc,json5}",
          "rp_*/models/**/*.{json,jsonc,json5}"
        ],
        "url": "./schemas/geometry/main.json"
      },
      {
        "fileMatch": [
          "resource_pack/particles/**/*.{json,jsonc,json5}",
          "*RP/particles/**/*.{json,jsonc,json5}",
          "RP_*/particles/**/*.{json,jsonc,json5}",
          "*rp/particles/**/*.{json,jsonc,json5}",
          "rp_*/particles/**/*.{json,jsonc,json5}"
        ],
        "url": "./schemas/particle/main.json"
      },
      {
        "fileMatch": [
          "resource_pack/pbr/global.{json,jsonc,json5}",
          "*RP/pbr/global.{json,jsonc,json5}",
          "RP_*/pbr/global.{json,jsonc,json5}",
          "*rp/pbr/global.{json,jsonc,json5}",
          "rp_*/pbr/global.{json,jsonc,json5}"
        ],
        "url": "./schemas/pbrFallbackSettings/main.json"
      },
      {
        "fileMatch": [
          "resource_pack/point_lights/global.{json,jsonc,json5}",
          "*RP/point_lights/global.{json,jsonc,json5}",
          "RP_*/point_lights/global.{json,jsonc,json5}",
          "*rp/point_lights/global.{json,jsonc,json5}",
          "rp_*/point_lights/global.{json,jsonc,json5}"
        ],
        "url": "./schemas/pointLightSettings/main.json"
      },
      {
        "fileMatch": [
          "resource_pack/render_controllers/**/*.{json,jsonc,json5}",
          "*RP/render_controllers/**/*.{json,jsonc,json5}",
          "RP_*/render_controllers/**/*.{json,jsonc,json5}",
          "*rp/render_controllers/**/*.{json,jsonc,json5}",
          "rp_*/render_controllers/**/*.{json,jsonc,json5}"
        ],
        "url": "./schemas/renderController/main.json"
      },
      {
        "fileMatch": [
          "resource_pack/shadows/global.{json,jsonc,json5}",
          "*RP/shadows/global.{json,jsonc,json5}",
          "RP_*/shadows/global.{json,jsonc,json5}",
          "*rp/shadows/global.{json,jsonc,json5}",
          "rp_*/shadows/global.{json,jsonc,json5}"
        ],
        "url": "./schemas/shadowSettings/main.json"
      },
      {
        "fileMatch": [
          "resource_pack/sounds.{json,jsonc,json5}",
          "*RP/sounds.{json,jsonc,json5}",
          "RP_*/sounds.{json,jsonc,json5}",
          "*rp/sounds.{json,jsonc,json5}",
          "rp_*/sounds.{json,jsonc,json5}"
        ],
        "url": "./schemas/clientSound/main.json"
      },
      {
        "fileMatch": [
          "resource_pack/sounds/music_definitions.{json,jsonc,json5}",
          "*RP/sounds/music_definitions.{json,jsonc,json5}",
          "RP_*/sounds/music_definitions.{json,jsonc,json5}",
          "*rp/sounds/music_definitions.{json,jsonc,json5}",
          "rp_*/sounds/music_definitions.{json,jsonc,json5}"
        ],
        "url": "./schemas/musicDefinition/main.json"
      },
      {
        "fileMatch": [
          "resource_pack/sounds/sound_definitions.{json,jsonc,json5}",
          "*RP/sounds/sound_definitions.{json,jsonc,json5}",
          "RP_*/sounds/sound_definitions.{json,jsonc,json5}",
          "*rp/sounds/sound_definitions.{json,jsonc,json5}",
          "rp_*/sounds/sound_definitions.{json,jsonc,json5}"
        ],
        "url": "./schemas/soundDefinition/main.json"
      },
      {
        "fileMatch": [
          "resource_pack/splashes.{json,jsonc,json5}",
          "*RP/splashes.{json,jsonc,json5}",
          "RP_*/splashes.{json,jsonc,json5}",
          "*rp/splashes.{json,jsonc,json5}",
          "rp_*/splashes.{json,jsonc,json5}"
        ],
        "url": "./schemas/splashes/main.json"
      },
      {
        "fileMatch": [
          "resource_pack/textures/**/*.texture_set.{json,jsonc,json5}",
          "*RP/textures/**/*.texture_set.{json,jsonc,json5}",
          "RP_*/textures/**/*.texture_set.{json,jsonc,json5}",
          "*rp/textures/**/*.texture_set.{json,jsonc,json5}",
          "rp_*/textures/**/*.texture_set.{json,jsonc,json5}"
        ],
        "url": "./schemas/textureSet/main.json"
      },
      {
        "fileMatch": [
          "resource_pack/textures/flipbook_textures.{json,jsonc,json5}",
          "*RP/textures/flipbook_textures.{json,jsonc,json5}",
          "RP_*/textures/flipbook_textures.{json,jsonc,json5}",
          "*rp/textures/flipbook_textures.{json,jsonc,json5}",
          "rp_*/textures/flipbook_textures.{json,jsonc,json5}"
        ],
        "url": "./schemas/flipbookTexture/main.json"
      },
      {
        "fileMatch": [
          "resource_pack/textures/item_texture.{json,jsonc,json5}",
          "*RP/textures/item_texture.{json,jsonc,json5}",
          "RP_*/textures/item_texture.{json,jsonc,json5}",
          "*rp/textures/item_texture.{json,jsonc,json5}",
          "rp_*/textures/item_texture.{json,jsonc,json5}"
        ],
        "url": "./schemas/itemTexture/main.json"
      },
      {
        "fileMatch": [
          "resource_pack/textures/terrain_texture.{json,jsonc,json5}",
          "*RP/textures/terrain_texture.{json,jsonc,json5}",
          "RP_*/textures/terrain_texture.{json,jsonc,json5}",
          "*rp/textures/terrain_texture.{json,jsonc,json5}",
          "rp_*/textures/terrain_texture.{json,jsonc,json5}"
        ],
        "url": "./schemas/terrainTexture/main.json"
      },
      {
        "fileMatch": [
          "resource_pack/ui/**/*.{json,jsonc,json5}",
          "*RP/ui/**/*.{json,jsonc,json5}",
          "RP_*/ui/**/*.{json,jsonc,json5}",
          "*rp/ui/**/*.{json,jsonc,json5}",
          "rp_*/ui/**/*.{json,jsonc,json5}"
        ],
        "url": "./schemas/ui/main.json"
      },
      {
        "fileMatch": [
          "resource_pack/water/**/*.{json,jsonc,json5}",
          "*RP/water/**/*.{json,jsonc,json5}",
          "RP_*/water/**/*.{json,jsonc,json5}",
          "*rp/water/**/*.{json,jsonc,json5}",
          "rp_*/water/**/*.{json,jsonc,json5}"
        ],
        "url": "./schemas/waterSettings/main.json"
      },
      {
        "fileMatch": "skin_pack/skins.{json,jsonc,json5}",
        "url": "./schemas/skins/main.json"
      }
    ]
  }
=======
	"name": "rockide-vscode",
	"displayName": "Rockide",
	"description": "VSCode Extension for Rockide Language Server",
	"publisher": "ink0rr",
	"version": "0.1.0",
	"engines": {
		"vscode": "^1.99.0"
	},
	"categories": [
		"Programming Languages"
	],
	"repository": {
		"type": "git",
		"url": "https://github.com/ink0rr/rockide-vscode"
	},
	"main": "./dist/extension.cjs",
	"type": "module",
	"scripts": {
		"vscode:prepublish": "npm run package",
		"compile": "npm run check-types && npm run lint && node esbuild.js",
		"watch": "npm-run-all -p watch:*",
		"watch:esbuild": "node esbuild.js --watch",
		"watch:tsc": "tsc --noEmit --watch --project tsconfig.json",
		"package": "npm run check-types && npm run lint && node esbuild.js --production",
		"check-types": "tsc --noEmit",
		"fmt": "dprint fmt",
		"lint": "eslint src",
		"clone-schemas": "degit github:ink0rr/editor-packages/packages/minecraftBedrock/schema#rockide schemas"
	},
	"dependencies": {
		"modern-tar": "^0.6.1",
		"semver": "^7.7.3",
		"strip-json-comments": "^5.0.3",
		"vscode-languageclient": "^9.0.1",
		"which": "^5.0.0"
	},
	"devDependencies": {
		"@eslint/js": "^9.38.0",
		"@types/node": "22.x",
		"@types/semver": "^7.7.1",
		"@types/vscode": "^1.99.0",
		"@types/which": "^3.0.4",
		"degit": "^2.8.4",
		"dprint": "^0.50.2",
		"esbuild": "^0.25.11",
		"eslint": "^9.38.0",
		"npm-run-all": "^4.1.5",
		"typescript": "^5.9.3",
		"typescript-eslint": "^8.46.2"
	},
	"activationEvents": [
		"onCommand:rockide.update",
		"onLanguage:json",
		"onLanguage:jsonc",
		"workspaceContains:**/*.mcfunction",
		"workspaceContains:**/*.mcstructure",
		"workspaceContains:**/*.mcworld"
	],
	"contributes": {
		"commands": [
			{
				"command": "rockide.update",
				"title": "Rockide: Check for Updates"
			}
		],
		"configuration": {
			"title": "Rockide Configuration",
			"properties": {
				"rockide.path": {
					"type": "string",
					"markdownDescription": "Specify a custom path for the rockide executable other than what's found on the path.",
					"default": null
				},
				"rockide.projectPaths": {
					"oneOf": [
						{
							"type": "object",
							"properties": {
								"behaviorPack": {
									"type": "string"
								},
								"resourcePack": {
									"type": "string"
								}
							},
							"required": [
								"behaviorPack",
								"resourcePack"
							]
						},
						{
							"type": "null"
						}
					],
					"markdownDescription": "Specify where the BP and RP folders are located, relative to the current location.\n\nIf unset, it will check inside the current folder and the `./packs` folder.\n\n**Not recommended to be set globally.**"
				}
			}
		},
		"grammars": [
			{
				"language": "rockide-lang",
				"scopeName": "source.rockide.lang",
				"path": "./syntaxes/lang.tmLanguage.json"
			},
			{
				"language": "rockide-molang",
				"scopeName": "source.rockide.molang",
				"path": "./syntaxes/molang.tmLanguage.json"
			}
		],
		"languages": [
			{
				"id": "json",
				"extensions": [
					".json",
					".material"
				],
				"configuration": "./syntaxes/json.language-configuration.json"
			},
			{
				"id": "jsonc",
				"extensions": [
					".json",
					".material"
				],
				"configuration": "./syntaxes/json.language-configuration.json"
			},
			{
				"id": "rockide-lang",
				"aliases": [
					"Minecraft Lang"
				],
				"extensions": [
					".lang"
				],
				"configuration": "./syntaxes/lang.language-configuration.json"
			},
			{
				"id": "rockide-molang",
				"aliases": [
					"Minecraft Molang"
				],
				"extensions": [
					".molang"
				],
				"configuration": "./syntaxes/molang.language-configuration.json"
			}
		],
		"jsonValidation": [
			{
				"fileMatch": [
					"behavior_pack/aim_assist/categories/**/*.{json,jsonc,json5}",
					"*BP/aim_assist/categories/**/*.{json,jsonc,json5}",
					"BP_*/aim_assist/categories/**/*.{json,jsonc,json5}",
					"*bp/aim_assist/categories/**/*.{json,jsonc,json5}",
					"bp_*/aim_assist/categories/**/*.{json,jsonc,json5}"
				],
				"url": "./schemas/aimAssistCategories/main.json"
			},
			{
				"fileMatch": [
					"behavior_pack/aim_assist/presets/**/*.{json,jsonc,json5}",
					"*BP/aim_assist/presets/**/*.{json,jsonc,json5}",
					"BP_*/aim_assist/presets/**/*.{json,jsonc,json5}",
					"*bp/aim_assist/presets/**/*.{json,jsonc,json5}",
					"bp_*/aim_assist/presets/**/*.{json,jsonc,json5}"
				],
				"url": "./schemas/aimAssistPreset/main.json"
			},
			{
				"fileMatch": [
					"behavior_pack/animation_controllers/**/*.{json,jsonc,json5}",
					"*BP/animation_controllers/**/*.{json,jsonc,json5}",
					"BP_*/animation_controllers/**/*.{json,jsonc,json5}",
					"*bp/animation_controllers/**/*.{json,jsonc,json5}",
					"bp_*/animation_controllers/**/*.{json,jsonc,json5}"
				],
				"url": "./schemas/animationController/main.json"
			},
			{
				"fileMatch": [
					"behavior_pack/animations/**/*.{json,jsonc,json5}",
					"*BP/animations/**/*.{json,jsonc,json5}",
					"BP_*/animations/**/*.{json,jsonc,json5}",
					"*bp/animations/**/*.{json,jsonc,json5}",
					"bp_*/animations/**/*.{json,jsonc,json5}"
				],
				"url": "./schemas/animation/main.json"
			},
			{
				"fileMatch": [
					"behavior_pack/biomes/**/*.{json,jsonc,json5}",
					"*BP/biomes/**/*.{json,jsonc,json5}",
					"BP_*/biomes/**/*.{json,jsonc,json5}",
					"*bp/biomes/**/*.{json,jsonc,json5}",
					"bp_*/biomes/**/*.{json,jsonc,json5}"
				],
				"url": "./schemas/biome/main.json"
			},
			{
				"fileMatch": [
					"behavior_pack/blocks/**/*.{json,jsonc,json5}",
					"*BP/blocks/**/*.{json,jsonc,json5}",
					"BP_*/blocks/**/*.{json,jsonc,json5}",
					"*bp/blocks/**/*.{json,jsonc,json5}",
					"bp_*/blocks/**/*.{json,jsonc,json5}"
				],
				"url": "./schemas/block/main.json"
			},
			{
				"fileMatch": [
					"behavior_pack/cameras/presets/**/*.{json,jsonc,json5}",
					"*BP/cameras/presets/**/*.{json,jsonc,json5}",
					"BP_*/cameras/presets/**/*.{json,jsonc,json5}",
					"*bp/cameras/presets/**/*.{json,jsonc,json5}",
					"bp_*/cameras/presets/**/*.{json,jsonc,json5}"
				],
				"url": "./schemas/cameraPreset/main.json"
			},
			{
				"fileMatch": [
					"behavior_pack/dialogue/**/*.{json,jsonc,json5}",
					"*BP/dialogue/**/*.{json,jsonc,json5}",
					"BP_*/dialogue/**/*.{json,jsonc,json5}",
					"*bp/dialogue/**/*.{json,jsonc,json5}",
					"bp_*/dialogue/**/*.{json,jsonc,json5}"
				],
				"url": "./schemas/dialogue/main.json"
			},
			{
				"fileMatch": [
					"behavior_pack/dimensions/**/*.{json,jsonc,json5}",
					"*BP/dimensions/**/*.{json,jsonc,json5}",
					"BP_*/dimensions/**/*.{json,jsonc,json5}",
					"*bp/dimensions/**/*.{json,jsonc,json5}",
					"bp_*/dimensions/**/*.{json,jsonc,json5}"
				],
				"url": "./schemas/dimension/main.json"
			},
			{
				"fileMatch": [
					"behavior_pack/entities/**/*.{json,jsonc,json5}",
					"*BP/entities/**/*.{json,jsonc,json5}",
					"BP_*/entities/**/*.{json,jsonc,json5}",
					"*bp/entities/**/*.{json,jsonc,json5}",
					"bp_*/entities/**/*.{json,jsonc,json5}"
				],
				"url": "./schemas/entity/main.json"
			},
			{
				"fileMatch": [
					"behavior_pack/feature_rules/**/*.{json,jsonc,json5}",
					"*BP/feature_rules/**/*.{json,jsonc,json5}",
					"BP_*/feature_rules/**/*.{json,jsonc,json5}",
					"*bp/feature_rules/**/*.{json,jsonc,json5}",
					"bp_*/feature_rules/**/*.{json,jsonc,json5}"
				],
				"url": "./schemas/featureRule/main.json"
			},
			{
				"fileMatch": [
					"behavior_pack/features/**/*.{json,jsonc,json5}",
					"*BP/features/**/*.{json,jsonc,json5}",
					"BP_*/features/**/*.{json,jsonc,json5}",
					"*bp/features/**/*.{json,jsonc,json5}",
					"bp_*/features/**/*.{json,jsonc,json5}"
				],
				"url": "./schemas/feature/main.json"
			},
			{
				"fileMatch": [
					"behavior_pack/functions/tick.{json,jsonc,json5}",
					"*BP/functions/tick.{json,jsonc,json5}",
					"BP_*/functions/tick.{json,jsonc,json5}",
					"*bp/functions/tick.{json,jsonc,json5}",
					"bp_*/functions/tick.{json,jsonc,json5}"
				],
				"url": "./schemas/tick/main.json"
			},
			{
				"fileMatch": [
					"behavior_pack/item_catalog/crafting_item_catalog.{json,jsonc,json5}",
					"*BP/item_catalog/crafting_item_catalog.{json,jsonc,json5}",
					"BP_*/item_catalog/crafting_item_catalog.{json,jsonc,json5}",
					"*bp/item_catalog/crafting_item_catalog.{json,jsonc,json5}",
					"bp_*/item_catalog/crafting_item_catalog.{json,jsonc,json5}"
				],
				"url": "./schemas/craftingItemCatalog/main.json"
			},
			{
				"fileMatch": [
					"behavior_pack/items/**/*.{json,jsonc,json5}",
					"*BP/items/**/*.{json,jsonc,json5}",
					"BP_*/items/**/*.{json,jsonc,json5}",
					"*bp/items/**/*.{json,jsonc,json5}",
					"bp_*/items/**/*.{json,jsonc,json5}"
				],
				"url": "./schemas/item/main.json"
			},
			{
				"fileMatch": [
					"behavior_pack/loot_tables/**/*.{json,jsonc,json5}",
					"*BP/loot_tables/**/*.{json,jsonc,json5}",
					"BP_*/loot_tables/**/*.{json,jsonc,json5}",
					"*bp/loot_tables/**/*.{json,jsonc,json5}",
					"bp_*/loot_tables/**/*.{json,jsonc,json5}"
				],
				"url": "./schemas/lootTable/main.json"
			},
			{
				"fileMatch": [
					"behavior_pack/manifest.{json,jsonc,json5}",
					"*BP/manifest.{json,jsonc,json5}",
					"BP_*/manifest.{json,jsonc,json5}",
					"*bp/manifest.{json,jsonc,json5}",
					"bp_*/manifest.{json,jsonc,json5}"
				],
				"url": "./schemas/manifest/main.json"
			},
			{
				"fileMatch": [
					"behavior_pack/recipes/**/*.{json,jsonc,json5}",
					"*BP/recipes/**/*.{json,jsonc,json5}",
					"BP_*/recipes/**/*.{json,jsonc,json5}",
					"*bp/recipes/**/*.{json,jsonc,json5}",
					"bp_*/recipes/**/*.{json,jsonc,json5}"
				],
				"url": "./schemas/recipe/main.json"
			},
			{
				"fileMatch": [
					"behavior_pack/spawn_rules/**/*.{json,jsonc,json5}",
					"*BP/spawn_rules/**/*.{json,jsonc,json5}",
					"BP_*/spawn_rules/**/*.{json,jsonc,json5}",
					"*bp/spawn_rules/**/*.{json,jsonc,json5}",
					"bp_*/spawn_rules/**/*.{json,jsonc,json5}"
				],
				"url": "./schemas/spawnRule/main.json"
			},
			{
				"fileMatch": [
					"behavior_pack/trading/**/*.{json,jsonc,json5}",
					"*BP/trading/**/*.{json,jsonc,json5}",
					"BP_*/trading/**/*.{json,jsonc,json5}",
					"*bp/trading/**/*.{json,jsonc,json5}",
					"bp_*/trading/**/*.{json,jsonc,json5}"
				],
				"url": "./schemas/tradeTable/main.json"
			},
			{
				"fileMatch": [
					"behavior_pack/volumes/**/*.{json,jsonc,json5}",
					"*BP/volumes/**/*.{json,jsonc,json5}",
					"BP_*/volumes/**/*.{json,jsonc,json5}",
					"*bp/volumes/**/*.{json,jsonc,json5}",
					"bp_*/volumes/**/*.{json,jsonc,json5}"
				],
				"url": "./schemas/volume/main.json"
			},
			{
				"fileMatch": [
					"behavior_pack/worldgen/processors/**/*.{json,jsonc,json5}",
					"*BP/worldgen/processors/**/*.{json,jsonc,json5}",
					"BP_*/worldgen/processors/**/*.{json,jsonc,json5}",
					"*bp/worldgen/processors/**/*.{json,jsonc,json5}",
					"bp_*/worldgen/processors/**/*.{json,jsonc,json5}"
				],
				"url": "./schemas/processorList/main.json"
			},
			{
				"fileMatch": [
					"behavior_pack/worldgen/structure_sets/**/*.{json,jsonc,json5}",
					"*BP/worldgen/structure_sets/**/*.{json,jsonc,json5}",
					"BP_*/worldgen/structure_sets/**/*.{json,jsonc,json5}",
					"*bp/worldgen/structure_sets/**/*.{json,jsonc,json5}",
					"bp_*/worldgen/structure_sets/**/*.{json,jsonc,json5}"
				],
				"url": "./schemas/structureSet/main.json"
			},
			{
				"fileMatch": [
					"behavior_pack/worldgen/structures/**/*.{json,jsonc,json5}",
					"*BP/worldgen/structures/**/*.{json,jsonc,json5}",
					"BP_*/worldgen/structures/**/*.{json,jsonc,json5}",
					"*bp/worldgen/structures/**/*.{json,jsonc,json5}",
					"bp_*/worldgen/structures/**/*.{json,jsonc,json5}"
				],
				"url": "./schemas/jigsawStructure/main.json"
			},
			{
				"fileMatch": [
					"behavior_pack/worldgen/template_pools/**/*.{json,jsonc,json5}",
					"*BP/worldgen/template_pools/**/*.{json,jsonc,json5}",
					"BP_*/worldgen/template_pools/**/*.{json,jsonc,json5}",
					"*bp/worldgen/template_pools/**/*.{json,jsonc,json5}",
					"bp_*/worldgen/template_pools/**/*.{json,jsonc,json5}"
				],
				"url": "./schemas/templatePool/main.json"
			},
			{
				"fileMatch": [
					"resource_pack/animation_controllers/**/*.{json,jsonc,json5}",
					"*RP/animation_controllers/**/*.{json,jsonc,json5}",
					"RP_*/animation_controllers/**/*.{json,jsonc,json5}",
					"*rp/animation_controllers/**/*.{json,jsonc,json5}",
					"rp_*/animation_controllers/**/*.{json,jsonc,json5}"
				],
				"url": "./schemas/clientAnimationController/main.json"
			},
			{
				"fileMatch": [
					"resource_pack/animations/**/*.{json,jsonc,json5}",
					"*RP/animations/**/*.{json,jsonc,json5}",
					"RP_*/animations/**/*.{json,jsonc,json5}",
					"*rp/animations/**/*.{json,jsonc,json5}",
					"rp_*/animations/**/*.{json,jsonc,json5}"
				],
				"url": "./schemas/clientAnimation/main.json"
			},
			{
				"fileMatch": [
					"resource_pack/atmospherics/**/*.{json,jsonc,json5}",
					"*RP/atmospherics/**/*.{json,jsonc,json5}",
					"RP_*/atmospherics/**/*.{json,jsonc,json5}",
					"*rp/atmospherics/**/*.{json,jsonc,json5}",
					"rp_*/atmospherics/**/*.{json,jsonc,json5}"
				],
				"url": "./schemas/atmosphereSettings/main.json"
			},
			{
				"fileMatch": [
					"resource_pack/attachables/**/*.{json,jsonc,json5}",
					"*RP/attachables/**/*.{json,jsonc,json5}",
					"RP_*/attachables/**/*.{json,jsonc,json5}",
					"*rp/attachables/**/*.{json,jsonc,json5}",
					"rp_*/attachables/**/*.{json,jsonc,json5}"
				],
				"url": "./schemas/attachable/main.json"
			},
			{
				"fileMatch": [
					"resource_pack/biomes_client.{json,jsonc,json5}",
					"*RP/biomes_client.{json,jsonc,json5}",
					"RP_*/biomes_client.{json,jsonc,json5}",
					"*rp/biomes_client.{json,jsonc,json5}",
					"rp_*/biomes_client.{json,jsonc,json5}"
				],
				"url": "./schemas/biomesClient/main.json"
			},
			{
				"fileMatch": [
					"resource_pack/biomes/**/*.{json,jsonc,json5}",
					"*RP/biomes/**/*.{json,jsonc,json5}",
					"RP_*/biomes/**/*.{json,jsonc,json5}",
					"*rp/biomes/**/*.{json,jsonc,json5}",
					"rp_*/biomes/**/*.{json,jsonc,json5}"
				],
				"url": "./schemas/clientBiome/main.json"
			},
			{
				"fileMatch": [
					"resource_pack/block_culling/**/*.{json,jsonc,json5}",
					"*RP/block_culling/**/*.{json,jsonc,json5}",
					"RP_*/block_culling/**/*.{json,jsonc,json5}",
					"*rp/block_culling/**/*.{json,jsonc,json5}",
					"rp_*/block_culling/**/*.{json,jsonc,json5}"
				],
				"url": "./schemas/blockCulling/main.json"
			},
			{
				"fileMatch": [
					"resource_pack/blocks.{json,jsonc,json5}",
					"*RP/blocks.{json,jsonc,json5}",
					"RP_*/blocks.{json,jsonc,json5}",
					"*rp/blocks.{json,jsonc,json5}",
					"rp_*/blocks.{json,jsonc,json5}"
				],
				"url": "./schemas/clientBlock/main.json"
			},
			{
				"fileMatch": [
					"resource_pack/color_grading/**/*.{json,jsonc,json5}",
					"*RP/color_grading/**/*.{json,jsonc,json5}",
					"RP_*/color_grading/**/*.{json,jsonc,json5}",
					"*rp/color_grading/**/*.{json,jsonc,json5}",
					"rp_*/color_grading/**/*.{json,jsonc,json5}"
				],
				"url": "./schemas/colorGradingSettings/main.json"
			},
			{
				"fileMatch": [
					"resource_pack/entity/**/*.{json,jsonc,json5}",
					"*RP/entity/**/*.{json,jsonc,json5}",
					"RP_*/entity/**/*.{json,jsonc,json5}",
					"*rp/entity/**/*.{json,jsonc,json5}",
					"rp_*/entity/**/*.{json,jsonc,json5}"
				],
				"url": "./schemas/clientEntity/main.json"
			},
			{
				"fileMatch": [
					"resource_pack/fogs/**/*.{json,jsonc,json5}",
					"*RP/fogs/**/*.{json,jsonc,json5}",
					"RP_*/fogs/**/*.{json,jsonc,json5}",
					"*rp/fogs/**/*.{json,jsonc,json5}",
					"rp_*/fogs/**/*.{json,jsonc,json5}"
				],
				"url": "./schemas/fog/main.json"
			},
			{
				"fileMatch": [
					"resource_pack/items/**/*.{json,jsonc,json5}",
					"*RP/items/**/*.{json,jsonc,json5}",
					"RP_*/items/**/*.{json,jsonc,json5}",
					"*rp/items/**/*.{json,jsonc,json5}",
					"rp_*/items/**/*.{json,jsonc,json5}"
				],
				"url": "./schemas/clientItem/main.json"
			},
			{
				"fileMatch": [
					"resource_pack/lighting/**/*.{json,jsonc,json5}",
					"*RP/lighting/**/*.{json,jsonc,json5}",
					"RP_*/lighting/**/*.{json,jsonc,json5}",
					"*rp/lighting/**/*.{json,jsonc,json5}",
					"rp_*/lighting/**/*.{json,jsonc,json5}"
				],
				"url": "./schemas/lightingSettings/main.json"
			},
			{
				"fileMatch": [
					"resource_pack/manifest.{json,jsonc,json5}",
					"*RP/manifest.{json,jsonc,json5}",
					"RP_*/manifest.{json,jsonc,json5}",
					"*rp/manifest.{json,jsonc,json5}",
					"rp_*/manifest.{json,jsonc,json5}"
				],
				"url": "./schemas/manifest/main.json"
			},
			{
				"fileMatch": [
					"resource_pack/materials/**/*..material",
					"*RP/materials/**/*..material",
					"RP_*/materials/**/*..material",
					"*rp/materials/**/*..material",
					"rp_*/materials/**/*..material"
				],
				"url": "./schemas/material/main.json"
			},
			{
				"fileMatch": [
					"resource_pack/models/**/*.{json,jsonc,json5}",
					"*RP/models/**/*.{json,jsonc,json5}",
					"RP_*/models/**/*.{json,jsonc,json5}",
					"*rp/models/**/*.{json,jsonc,json5}",
					"rp_*/models/**/*.{json,jsonc,json5}"
				],
				"url": "./schemas/geometry/main.json"
			},
			{
				"fileMatch": [
					"resource_pack/particles/**/*.{json,jsonc,json5}",
					"*RP/particles/**/*.{json,jsonc,json5}",
					"RP_*/particles/**/*.{json,jsonc,json5}",
					"*rp/particles/**/*.{json,jsonc,json5}",
					"rp_*/particles/**/*.{json,jsonc,json5}"
				],
				"url": "./schemas/particle/main.json"
			},
			{
				"fileMatch": [
					"resource_pack/pbr/global.{json,jsonc,json5}",
					"*RP/pbr/global.{json,jsonc,json5}",
					"RP_*/pbr/global.{json,jsonc,json5}",
					"*rp/pbr/global.{json,jsonc,json5}",
					"rp_*/pbr/global.{json,jsonc,json5}"
				],
				"url": "./schemas/pbrFallbackSettings/main.json"
			},
			{
				"fileMatch": [
					"resource_pack/point_lights/global.{json,jsonc,json5}",
					"*RP/point_lights/global.{json,jsonc,json5}",
					"RP_*/point_lights/global.{json,jsonc,json5}",
					"*rp/point_lights/global.{json,jsonc,json5}",
					"rp_*/point_lights/global.{json,jsonc,json5}"
				],
				"url": "./schemas/pointLightSettings/main.json"
			},
			{
				"fileMatch": [
					"resource_pack/render_controllers/**/*.{json,jsonc,json5}",
					"*RP/render_controllers/**/*.{json,jsonc,json5}",
					"RP_*/render_controllers/**/*.{json,jsonc,json5}",
					"*rp/render_controllers/**/*.{json,jsonc,json5}",
					"rp_*/render_controllers/**/*.{json,jsonc,json5}"
				],
				"url": "./schemas/renderController/main.json"
			},
			{
				"fileMatch": [
					"resource_pack/shadows/global.{json,jsonc,json5}",
					"*RP/shadows/global.{json,jsonc,json5}",
					"RP_*/shadows/global.{json,jsonc,json5}",
					"*rp/shadows/global.{json,jsonc,json5}",
					"rp_*/shadows/global.{json,jsonc,json5}"
				],
				"url": "./schemas/shadowSettings/main.json"
			},
			{
				"fileMatch": [
					"resource_pack/sounds.{json,jsonc,json5}",
					"*RP/sounds.{json,jsonc,json5}",
					"RP_*/sounds.{json,jsonc,json5}",
					"*rp/sounds.{json,jsonc,json5}",
					"rp_*/sounds.{json,jsonc,json5}"
				],
				"url": "./schemas/clientSound/main.json"
			},
			{
				"fileMatch": [
					"resource_pack/sounds/music_definitions.{json,jsonc,json5}",
					"*RP/sounds/music_definitions.{json,jsonc,json5}",
					"RP_*/sounds/music_definitions.{json,jsonc,json5}",
					"*rp/sounds/music_definitions.{json,jsonc,json5}",
					"rp_*/sounds/music_definitions.{json,jsonc,json5}"
				],
				"url": "./schemas/musicDefinition/main.json"
			},
			{
				"fileMatch": [
					"resource_pack/sounds/sound_definitions.{json,jsonc,json5}",
					"*RP/sounds/sound_definitions.{json,jsonc,json5}",
					"RP_*/sounds/sound_definitions.{json,jsonc,json5}",
					"*rp/sounds/sound_definitions.{json,jsonc,json5}",
					"rp_*/sounds/sound_definitions.{json,jsonc,json5}"
				],
				"url": "./schemas/soundDefinition/main.json"
			},
			{
				"fileMatch": [
					"resource_pack/splashes.{json,jsonc,json5}",
					"*RP/splashes.{json,jsonc,json5}",
					"RP_*/splashes.{json,jsonc,json5}",
					"*rp/splashes.{json,jsonc,json5}",
					"rp_*/splashes.{json,jsonc,json5}"
				],
				"url": "./schemas/splashes/main.json"
			},
			{
				"fileMatch": [
					"resource_pack/textures/**/*.texture_set.{json,jsonc,json5}",
					"*RP/textures/**/*.texture_set.{json,jsonc,json5}",
					"RP_*/textures/**/*.texture_set.{json,jsonc,json5}",
					"*rp/textures/**/*.texture_set.{json,jsonc,json5}",
					"rp_*/textures/**/*.texture_set.{json,jsonc,json5}"
				],
				"url": "./schemas/textureSet/main.json"
			},
			{
				"fileMatch": [
					"resource_pack/textures/flipbook_textures.{json,jsonc,json5}",
					"*RP/textures/flipbook_textures.{json,jsonc,json5}",
					"RP_*/textures/flipbook_textures.{json,jsonc,json5}",
					"*rp/textures/flipbook_textures.{json,jsonc,json5}",
					"rp_*/textures/flipbook_textures.{json,jsonc,json5}"
				],
				"url": "./schemas/flipbookTexture/main.json"
			},
			{
				"fileMatch": [
					"resource_pack/textures/item_texture.{json,jsonc,json5}",
					"*RP/textures/item_texture.{json,jsonc,json5}",
					"RP_*/textures/item_texture.{json,jsonc,json5}",
					"*rp/textures/item_texture.{json,jsonc,json5}",
					"rp_*/textures/item_texture.{json,jsonc,json5}"
				],
				"url": "./schemas/itemTexture/main.json"
			},
			{
				"fileMatch": [
					"resource_pack/textures/terrain_texture.{json,jsonc,json5}",
					"*RP/textures/terrain_texture.{json,jsonc,json5}",
					"RP_*/textures/terrain_texture.{json,jsonc,json5}",
					"*rp/textures/terrain_texture.{json,jsonc,json5}",
					"rp_*/textures/terrain_texture.{json,jsonc,json5}"
				],
				"url": "./schemas/terrainTexture/main.json"
			},
			{
				"fileMatch": [
					"resource_pack/ui/**/*.{json,jsonc,json5}",
					"*RP/ui/**/*.{json,jsonc,json5}",
					"RP_*/ui/**/*.{json,jsonc,json5}",
					"*rp/ui/**/*.{json,jsonc,json5}",
					"rp_*/ui/**/*.{json,jsonc,json5}"
				],
				"url": "./schemas/ui/main.json"
			},
			{
				"fileMatch": [
					"resource_pack/water/**/*.{json,jsonc,json5}",
					"*RP/water/**/*.{json,jsonc,json5}",
					"RP_*/water/**/*.{json,jsonc,json5}",
					"*rp/water/**/*.{json,jsonc,json5}",
					"rp_*/water/**/*.{json,jsonc,json5}"
				],
				"url": "./schemas/waterSettings/main.json"
			},
			{
				"fileMatch": "skin_pack/skins.{json,jsonc,json5}",
				"url": "./schemas/skins/main.json"
			}
		]
	}
>>>>>>> 6e8fafb8
}<|MERGE_RESOLUTION|>--- conflicted
+++ resolved
@@ -1,734 +1,4 @@
 {
-<<<<<<< HEAD
-  "name": "rockide-vscode",
-  "displayName": "Rockide",
-  "description": "VSCode Extension for Rockide Language Server",
-  "author": "ink0rr",
-  "publisher": "ink0rr",
-  "version": "0.1.0",
-  "engines": {
-    "vscode": "^1.99.0"
-  },
-  "categories": [
-    "Programming Languages"
-  ],
-  "keywords": [
-    "Minecraft",
-    "Bedrock"
-  ],
-  "repository": {
-    "type": "git",
-    "url": "https://github.com/ink0rr/rockide-vscode"
-  },
-  "license": "MIT",
-  "main": "./dist/extension.js",
-  "scripts": {
-    "vscode:prepublish": "npm run compile",
-    "compile": "tsup ./src/extension.ts",
-    "watch": "tsup ./src/extension.ts --sourcemap --watch",
-    "fmt": "prettier . --write",
-    "clone-schemas": "degit github:ink0rr/editor-packages/packages/minecraftBedrock/schema#rockide schemas"
-  },
-  "dependencies": {
-    "jsonc-parser": "^3.3.1",
-    "vscode-languageclient": "^9.0.1"
-  },
-  "devDependencies": {
-    "@types/bun": "^1.2.19",
-    "@types/node": "^22.16.5",
-    "@types/vscode": "^1.99.0",
-    "degit": "^2.8.4",
-    "prettier": "^3.6.2",
-    "prettier-plugin-organize-imports": "^4.2.0",
-    "tsup": "^8.5.0",
-    "typescript": "^5.8.3"
-  },
-  "activationEvents": [
-    "onCommand:rockide.update",
-    "onCommand:rockide.selectVersion",
-    "onLanguage:json",
-    "onLanguage:jsonc",
-    "workspaceContains:**/*.mcfunction",
-    "workspaceContains:**/*.mcstructure",
-    "workspaceContains:**/*.mcworld"
-  ],
-  "contributes": {
-    "commands": [
-      {
-        "command": "rockide.update",
-        "title": "Rockide: Check for Updates"
-      },
-      {
-        "command": "rockide.selectVersion",
-        "title": "Rockide: Select Version"
-      }
-    ],
-    "configuration": {
-      "title": "Rockide Configuration",
-      "properties": {
-        "rockide.projectPaths": {
-          "oneOf": [
-            {
-              "type": "object",
-              "properties": {
-                "behaviorPack": {
-                  "type": "string"
-                },
-                "resourcePack": {
-                  "type": "string"
-                }
-              },
-              "required": [
-                "behaviorPack",
-                "resourcePack"
-              ]
-            },
-            {
-              "type": "null"
-            }
-          ],
-          "markdownDescription": "Specify where the BP and RP folders are located, relative to the current location.\n\nIf unset, it will check inside the current folder and the `./packs` folder.\n\n**Not recommended to be set globally.**"
-        },
-        "rockide.binaryPath": {
-          "type": "string",
-          "markdownDescription": "Custom path to the Rockide binary. If not set, the extension will automatically download and manage the binary.",
-          "default": null
-        },
-        "rockide.autoUpdate": {
-          "type": "boolean",
-          "markdownDescription": "Automatically update Rockide to the latest version when available.",
-          "default": true
-        },
-        "rockide.version": {
-          "type": "string",
-          "markdownDescription": "Preferred Rockide version to use. Set to 'latest' for the most recent release, or specify a version like 'v1.0.0'.",
-          "default": "latest"
-        },
-        "rockide.checkForUpdates": {
-          "type": "boolean",
-          "markdownDescription": "Check for Rockide updates on extension activation.",
-          "default": true
-        }
-      }
-    },
-    "grammars": [
-      {
-        "language": "rockide-lang",
-        "scopeName": "source.rockide.lang",
-        "path": "./syntaxes/lang.tmLanguage.json"
-      },
-      {
-        "language": "rockide-molang",
-        "scopeName": "source.rockide.molang",
-        "path": "./syntaxes/molang.tmLanguage.json"
-      }
-    ],
-    "languages": [
-      {
-        "id": "json",
-        "extensions": [
-          ".json",
-          ".material"
-        ],
-        "configuration": "./syntaxes/json.language-configuration.json"
-      },
-      {
-        "id": "jsonc",
-        "extensions": [
-          ".json",
-          ".material"
-        ],
-        "configuration": "./syntaxes/json.language-configuration.json"
-      },
-      {
-        "id": "rockide-lang",
-        "aliases": [
-          "Minecraft Lang"
-        ],
-        "extensions": [
-          ".lang"
-        ],
-        "configuration": "./syntaxes/lang.language-configuration.json"
-      },
-      {
-        "id": "rockide-molang",
-        "aliases": [
-          "Minecraft Molang"
-        ],
-        "extensions": [
-          ".molang"
-        ],
-        "configuration": "./syntaxes/molang.language-configuration.json"
-      }
-    ],
-    "jsonValidation": [
-      {
-        "fileMatch": [
-          "behavior_pack/aim_assist/categories/**/*.{json,jsonc,json5}",
-          "*BP/aim_assist/categories/**/*.{json,jsonc,json5}",
-          "BP_*/aim_assist/categories/**/*.{json,jsonc,json5}",
-          "*bp/aim_assist/categories/**/*.{json,jsonc,json5}",
-          "bp_*/aim_assist/categories/**/*.{json,jsonc,json5}"
-        ],
-        "url": "./schemas/aimAssistCategories/main.json"
-      },
-      {
-        "fileMatch": [
-          "behavior_pack/aim_assist/presets/**/*.{json,jsonc,json5}",
-          "*BP/aim_assist/presets/**/*.{json,jsonc,json5}",
-          "BP_*/aim_assist/presets/**/*.{json,jsonc,json5}",
-          "*bp/aim_assist/presets/**/*.{json,jsonc,json5}",
-          "bp_*/aim_assist/presets/**/*.{json,jsonc,json5}"
-        ],
-        "url": "./schemas/aimAssistPreset/main.json"
-      },
-      {
-        "fileMatch": [
-          "behavior_pack/animation_controllers/**/*.{json,jsonc,json5}",
-          "*BP/animation_controllers/**/*.{json,jsonc,json5}",
-          "BP_*/animation_controllers/**/*.{json,jsonc,json5}",
-          "*bp/animation_controllers/**/*.{json,jsonc,json5}",
-          "bp_*/animation_controllers/**/*.{json,jsonc,json5}"
-        ],
-        "url": "./schemas/animationController/main.json"
-      },
-      {
-        "fileMatch": [
-          "behavior_pack/animations/**/*.{json,jsonc,json5}",
-          "*BP/animations/**/*.{json,jsonc,json5}",
-          "BP_*/animations/**/*.{json,jsonc,json5}",
-          "*bp/animations/**/*.{json,jsonc,json5}",
-          "bp_*/animations/**/*.{json,jsonc,json5}"
-        ],
-        "url": "./schemas/animation/main.json"
-      },
-      {
-        "fileMatch": [
-          "behavior_pack/biomes/**/*.{json,jsonc,json5}",
-          "*BP/biomes/**/*.{json,jsonc,json5}",
-          "BP_*/biomes/**/*.{json,jsonc,json5}",
-          "*bp/biomes/**/*.{json,jsonc,json5}",
-          "bp_*/biomes/**/*.{json,jsonc,json5}"
-        ],
-        "url": "./schemas/biome/main.json"
-      },
-      {
-        "fileMatch": [
-          "behavior_pack/blocks/**/*.{json,jsonc,json5}",
-          "*BP/blocks/**/*.{json,jsonc,json5}",
-          "BP_*/blocks/**/*.{json,jsonc,json5}",
-          "*bp/blocks/**/*.{json,jsonc,json5}",
-          "bp_*/blocks/**/*.{json,jsonc,json5}"
-        ],
-        "url": "./schemas/block/main.json"
-      },
-      {
-        "fileMatch": [
-          "behavior_pack/cameras/presets/**/*.{json,jsonc,json5}",
-          "*BP/cameras/presets/**/*.{json,jsonc,json5}",
-          "BP_*/cameras/presets/**/*.{json,jsonc,json5}",
-          "*bp/cameras/presets/**/*.{json,jsonc,json5}",
-          "bp_*/cameras/presets/**/*.{json,jsonc,json5}"
-        ],
-        "url": "./schemas/cameraPreset/main.json"
-      },
-      {
-        "fileMatch": [
-          "behavior_pack/dialogue/**/*.{json,jsonc,json5}",
-          "*BP/dialogue/**/*.{json,jsonc,json5}",
-          "BP_*/dialogue/**/*.{json,jsonc,json5}",
-          "*bp/dialogue/**/*.{json,jsonc,json5}",
-          "bp_*/dialogue/**/*.{json,jsonc,json5}"
-        ],
-        "url": "./schemas/dialogue/main.json"
-      },
-      {
-        "fileMatch": [
-          "behavior_pack/dimensions/**/*.{json,jsonc,json5}",
-          "*BP/dimensions/**/*.{json,jsonc,json5}",
-          "BP_*/dimensions/**/*.{json,jsonc,json5}",
-          "*bp/dimensions/**/*.{json,jsonc,json5}",
-          "bp_*/dimensions/**/*.{json,jsonc,json5}"
-        ],
-        "url": "./schemas/dimension/main.json"
-      },
-      {
-        "fileMatch": [
-          "behavior_pack/entities/**/*.{json,jsonc,json5}",
-          "*BP/entities/**/*.{json,jsonc,json5}",
-          "BP_*/entities/**/*.{json,jsonc,json5}",
-          "*bp/entities/**/*.{json,jsonc,json5}",
-          "bp_*/entities/**/*.{json,jsonc,json5}"
-        ],
-        "url": "./schemas/entity/main.json"
-      },
-      {
-        "fileMatch": [
-          "behavior_pack/feature_rules/**/*.{json,jsonc,json5}",
-          "*BP/feature_rules/**/*.{json,jsonc,json5}",
-          "BP_*/feature_rules/**/*.{json,jsonc,json5}",
-          "*bp/feature_rules/**/*.{json,jsonc,json5}",
-          "bp_*/feature_rules/**/*.{json,jsonc,json5}"
-        ],
-        "url": "./schemas/featureRule/main.json"
-      },
-      {
-        "fileMatch": [
-          "behavior_pack/features/**/*.{json,jsonc,json5}",
-          "*BP/features/**/*.{json,jsonc,json5}",
-          "BP_*/features/**/*.{json,jsonc,json5}",
-          "*bp/features/**/*.{json,jsonc,json5}",
-          "bp_*/features/**/*.{json,jsonc,json5}"
-        ],
-        "url": "./schemas/feature/main.json"
-      },
-      {
-        "fileMatch": [
-          "behavior_pack/functions/tick.{json,jsonc,json5}",
-          "*BP/functions/tick.{json,jsonc,json5}",
-          "BP_*/functions/tick.{json,jsonc,json5}",
-          "*bp/functions/tick.{json,jsonc,json5}",
-          "bp_*/functions/tick.{json,jsonc,json5}"
-        ],
-        "url": "./schemas/tick/main.json"
-      },
-      {
-        "fileMatch": [
-          "behavior_pack/item_catalog/crafting_item_catalog.{json,jsonc,json5}",
-          "*BP/item_catalog/crafting_item_catalog.{json,jsonc,json5}",
-          "BP_*/item_catalog/crafting_item_catalog.{json,jsonc,json5}",
-          "*bp/item_catalog/crafting_item_catalog.{json,jsonc,json5}",
-          "bp_*/item_catalog/crafting_item_catalog.{json,jsonc,json5}"
-        ],
-        "url": "./schemas/craftingItemCatalog/main.json"
-      },
-      {
-        "fileMatch": [
-          "behavior_pack/items/**/*.{json,jsonc,json5}",
-          "*BP/items/**/*.{json,jsonc,json5}",
-          "BP_*/items/**/*.{json,jsonc,json5}",
-          "*bp/items/**/*.{json,jsonc,json5}",
-          "bp_*/items/**/*.{json,jsonc,json5}"
-        ],
-        "url": "./schemas/item/main.json"
-      },
-      {
-        "fileMatch": [
-          "behavior_pack/loot_tables/**/*.{json,jsonc,json5}",
-          "*BP/loot_tables/**/*.{json,jsonc,json5}",
-          "BP_*/loot_tables/**/*.{json,jsonc,json5}",
-          "*bp/loot_tables/**/*.{json,jsonc,json5}",
-          "bp_*/loot_tables/**/*.{json,jsonc,json5}"
-        ],
-        "url": "./schemas/lootTable/main.json"
-      },
-      {
-        "fileMatch": [
-          "behavior_pack/manifest.{json,jsonc,json5}",
-          "*BP/manifest.{json,jsonc,json5}",
-          "BP_*/manifest.{json,jsonc,json5}",
-          "*bp/manifest.{json,jsonc,json5}",
-          "bp_*/manifest.{json,jsonc,json5}"
-        ],
-        "url": "./schemas/manifest/main.json"
-      },
-      {
-        "fileMatch": [
-          "behavior_pack/recipes/**/*.{json,jsonc,json5}",
-          "*BP/recipes/**/*.{json,jsonc,json5}",
-          "BP_*/recipes/**/*.{json,jsonc,json5}",
-          "*bp/recipes/**/*.{json,jsonc,json5}",
-          "bp_*/recipes/**/*.{json,jsonc,json5}"
-        ],
-        "url": "./schemas/recipe/main.json"
-      },
-      {
-        "fileMatch": [
-          "behavior_pack/spawn_rules/**/*.{json,jsonc,json5}",
-          "*BP/spawn_rules/**/*.{json,jsonc,json5}",
-          "BP_*/spawn_rules/**/*.{json,jsonc,json5}",
-          "*bp/spawn_rules/**/*.{json,jsonc,json5}",
-          "bp_*/spawn_rules/**/*.{json,jsonc,json5}"
-        ],
-        "url": "./schemas/spawnRule/main.json"
-      },
-      {
-        "fileMatch": [
-          "behavior_pack/trading/**/*.{json,jsonc,json5}",
-          "*BP/trading/**/*.{json,jsonc,json5}",
-          "BP_*/trading/**/*.{json,jsonc,json5}",
-          "*bp/trading/**/*.{json,jsonc,json5}",
-          "bp_*/trading/**/*.{json,jsonc,json5}"
-        ],
-        "url": "./schemas/tradeTable/main.json"
-      },
-      {
-        "fileMatch": [
-          "behavior_pack/volumes/**/*.{json,jsonc,json5}",
-          "*BP/volumes/**/*.{json,jsonc,json5}",
-          "BP_*/volumes/**/*.{json,jsonc,json5}",
-          "*bp/volumes/**/*.{json,jsonc,json5}",
-          "bp_*/volumes/**/*.{json,jsonc,json5}"
-        ],
-        "url": "./schemas/volume/main.json"
-      },
-      {
-        "fileMatch": [
-          "behavior_pack/worldgen/processors/**/*.{json,jsonc,json5}",
-          "*BP/worldgen/processors/**/*.{json,jsonc,json5}",
-          "BP_*/worldgen/processors/**/*.{json,jsonc,json5}",
-          "*bp/worldgen/processors/**/*.{json,jsonc,json5}",
-          "bp_*/worldgen/processors/**/*.{json,jsonc,json5}"
-        ],
-        "url": "./schemas/processorList/main.json"
-      },
-      {
-        "fileMatch": [
-          "behavior_pack/worldgen/structure_sets/**/*.{json,jsonc,json5}",
-          "*BP/worldgen/structure_sets/**/*.{json,jsonc,json5}",
-          "BP_*/worldgen/structure_sets/**/*.{json,jsonc,json5}",
-          "*bp/worldgen/structure_sets/**/*.{json,jsonc,json5}",
-          "bp_*/worldgen/structure_sets/**/*.{json,jsonc,json5}"
-        ],
-        "url": "./schemas/structureSet/main.json"
-      },
-      {
-        "fileMatch": [
-          "behavior_pack/worldgen/structures/**/*.{json,jsonc,json5}",
-          "*BP/worldgen/structures/**/*.{json,jsonc,json5}",
-          "BP_*/worldgen/structures/**/*.{json,jsonc,json5}",
-          "*bp/worldgen/structures/**/*.{json,jsonc,json5}",
-          "bp_*/worldgen/structures/**/*.{json,jsonc,json5}"
-        ],
-        "url": "./schemas/jigsawStructure/main.json"
-      },
-      {
-        "fileMatch": [
-          "behavior_pack/worldgen/template_pools/**/*.{json,jsonc,json5}",
-          "*BP/worldgen/template_pools/**/*.{json,jsonc,json5}",
-          "BP_*/worldgen/template_pools/**/*.{json,jsonc,json5}",
-          "*bp/worldgen/template_pools/**/*.{json,jsonc,json5}",
-          "bp_*/worldgen/template_pools/**/*.{json,jsonc,json5}"
-        ],
-        "url": "./schemas/templatePool/main.json"
-      },
-      {
-        "fileMatch": [
-          "resource_pack/animation_controllers/**/*.{json,jsonc,json5}",
-          "*RP/animation_controllers/**/*.{json,jsonc,json5}",
-          "RP_*/animation_controllers/**/*.{json,jsonc,json5}",
-          "*rp/animation_controllers/**/*.{json,jsonc,json5}",
-          "rp_*/animation_controllers/**/*.{json,jsonc,json5}"
-        ],
-        "url": "./schemas/clientAnimationController/main.json"
-      },
-      {
-        "fileMatch": [
-          "resource_pack/animations/**/*.{json,jsonc,json5}",
-          "*RP/animations/**/*.{json,jsonc,json5}",
-          "RP_*/animations/**/*.{json,jsonc,json5}",
-          "*rp/animations/**/*.{json,jsonc,json5}",
-          "rp_*/animations/**/*.{json,jsonc,json5}"
-        ],
-        "url": "./schemas/clientAnimation/main.json"
-      },
-      {
-        "fileMatch": [
-          "resource_pack/atmospherics/**/*.{json,jsonc,json5}",
-          "*RP/atmospherics/**/*.{json,jsonc,json5}",
-          "RP_*/atmospherics/**/*.{json,jsonc,json5}",
-          "*rp/atmospherics/**/*.{json,jsonc,json5}",
-          "rp_*/atmospherics/**/*.{json,jsonc,json5}"
-        ],
-        "url": "./schemas/atmosphereSettings/main.json"
-      },
-      {
-        "fileMatch": [
-          "resource_pack/attachables/**/*.{json,jsonc,json5}",
-          "*RP/attachables/**/*.{json,jsonc,json5}",
-          "RP_*/attachables/**/*.{json,jsonc,json5}",
-          "*rp/attachables/**/*.{json,jsonc,json5}",
-          "rp_*/attachables/**/*.{json,jsonc,json5}"
-        ],
-        "url": "./schemas/attachable/main.json"
-      },
-      {
-        "fileMatch": [
-          "resource_pack/biomes_client.{json,jsonc,json5}",
-          "*RP/biomes_client.{json,jsonc,json5}",
-          "RP_*/biomes_client.{json,jsonc,json5}",
-          "*rp/biomes_client.{json,jsonc,json5}",
-          "rp_*/biomes_client.{json,jsonc,json5}"
-        ],
-        "url": "./schemas/biomesClient/main.json"
-      },
-      {
-        "fileMatch": [
-          "resource_pack/biomes/**/*.{json,jsonc,json5}",
-          "*RP/biomes/**/*.{json,jsonc,json5}",
-          "RP_*/biomes/**/*.{json,jsonc,json5}",
-          "*rp/biomes/**/*.{json,jsonc,json5}",
-          "rp_*/biomes/**/*.{json,jsonc,json5}"
-        ],
-        "url": "./schemas/clientBiome/main.json"
-      },
-      {
-        "fileMatch": [
-          "resource_pack/block_culling/**/*.{json,jsonc,json5}",
-          "*RP/block_culling/**/*.{json,jsonc,json5}",
-          "RP_*/block_culling/**/*.{json,jsonc,json5}",
-          "*rp/block_culling/**/*.{json,jsonc,json5}",
-          "rp_*/block_culling/**/*.{json,jsonc,json5}"
-        ],
-        "url": "./schemas/blockCulling/main.json"
-      },
-      {
-        "fileMatch": [
-          "resource_pack/blocks.{json,jsonc,json5}",
-          "*RP/blocks.{json,jsonc,json5}",
-          "RP_*/blocks.{json,jsonc,json5}",
-          "*rp/blocks.{json,jsonc,json5}",
-          "rp_*/blocks.{json,jsonc,json5}"
-        ],
-        "url": "./schemas/clientBlock/main.json"
-      },
-      {
-        "fileMatch": [
-          "resource_pack/color_grading/**/*.{json,jsonc,json5}",
-          "*RP/color_grading/**/*.{json,jsonc,json5}",
-          "RP_*/color_grading/**/*.{json,jsonc,json5}",
-          "*rp/color_grading/**/*.{json,jsonc,json5}",
-          "rp_*/color_grading/**/*.{json,jsonc,json5}"
-        ],
-        "url": "./schemas/colorGradingSettings/main.json"
-      },
-      {
-        "fileMatch": [
-          "resource_pack/entity/**/*.{json,jsonc,json5}",
-          "*RP/entity/**/*.{json,jsonc,json5}",
-          "RP_*/entity/**/*.{json,jsonc,json5}",
-          "*rp/entity/**/*.{json,jsonc,json5}",
-          "rp_*/entity/**/*.{json,jsonc,json5}"
-        ],
-        "url": "./schemas/clientEntity/main.json"
-      },
-      {
-        "fileMatch": [
-          "resource_pack/fogs/**/*.{json,jsonc,json5}",
-          "*RP/fogs/**/*.{json,jsonc,json5}",
-          "RP_*/fogs/**/*.{json,jsonc,json5}",
-          "*rp/fogs/**/*.{json,jsonc,json5}",
-          "rp_*/fogs/**/*.{json,jsonc,json5}"
-        ],
-        "url": "./schemas/fog/main.json"
-      },
-      {
-        "fileMatch": [
-          "resource_pack/items/**/*.{json,jsonc,json5}",
-          "*RP/items/**/*.{json,jsonc,json5}",
-          "RP_*/items/**/*.{json,jsonc,json5}",
-          "*rp/items/**/*.{json,jsonc,json5}",
-          "rp_*/items/**/*.{json,jsonc,json5}"
-        ],
-        "url": "./schemas/clientItem/main.json"
-      },
-      {
-        "fileMatch": [
-          "resource_pack/lighting/**/*.{json,jsonc,json5}",
-          "*RP/lighting/**/*.{json,jsonc,json5}",
-          "RP_*/lighting/**/*.{json,jsonc,json5}",
-          "*rp/lighting/**/*.{json,jsonc,json5}",
-          "rp_*/lighting/**/*.{json,jsonc,json5}"
-        ],
-        "url": "./schemas/lightingSettings/main.json"
-      },
-      {
-        "fileMatch": [
-          "resource_pack/manifest.{json,jsonc,json5}",
-          "*RP/manifest.{json,jsonc,json5}",
-          "RP_*/manifest.{json,jsonc,json5}",
-          "*rp/manifest.{json,jsonc,json5}",
-          "rp_*/manifest.{json,jsonc,json5}"
-        ],
-        "url": "./schemas/manifest/main.json"
-      },
-      {
-        "fileMatch": [
-          "resource_pack/materials/**/*..material",
-          "*RP/materials/**/*..material",
-          "RP_*/materials/**/*..material",
-          "*rp/materials/**/*..material",
-          "rp_*/materials/**/*..material"
-        ],
-        "url": "./schemas/material/main.json"
-      },
-      {
-        "fileMatch": [
-          "resource_pack/models/**/*.{json,jsonc,json5}",
-          "*RP/models/**/*.{json,jsonc,json5}",
-          "RP_*/models/**/*.{json,jsonc,json5}",
-          "*rp/models/**/*.{json,jsonc,json5}",
-          "rp_*/models/**/*.{json,jsonc,json5}"
-        ],
-        "url": "./schemas/geometry/main.json"
-      },
-      {
-        "fileMatch": [
-          "resource_pack/particles/**/*.{json,jsonc,json5}",
-          "*RP/particles/**/*.{json,jsonc,json5}",
-          "RP_*/particles/**/*.{json,jsonc,json5}",
-          "*rp/particles/**/*.{json,jsonc,json5}",
-          "rp_*/particles/**/*.{json,jsonc,json5}"
-        ],
-        "url": "./schemas/particle/main.json"
-      },
-      {
-        "fileMatch": [
-          "resource_pack/pbr/global.{json,jsonc,json5}",
-          "*RP/pbr/global.{json,jsonc,json5}",
-          "RP_*/pbr/global.{json,jsonc,json5}",
-          "*rp/pbr/global.{json,jsonc,json5}",
-          "rp_*/pbr/global.{json,jsonc,json5}"
-        ],
-        "url": "./schemas/pbrFallbackSettings/main.json"
-      },
-      {
-        "fileMatch": [
-          "resource_pack/point_lights/global.{json,jsonc,json5}",
-          "*RP/point_lights/global.{json,jsonc,json5}",
-          "RP_*/point_lights/global.{json,jsonc,json5}",
-          "*rp/point_lights/global.{json,jsonc,json5}",
-          "rp_*/point_lights/global.{json,jsonc,json5}"
-        ],
-        "url": "./schemas/pointLightSettings/main.json"
-      },
-      {
-        "fileMatch": [
-          "resource_pack/render_controllers/**/*.{json,jsonc,json5}",
-          "*RP/render_controllers/**/*.{json,jsonc,json5}",
-          "RP_*/render_controllers/**/*.{json,jsonc,json5}",
-          "*rp/render_controllers/**/*.{json,jsonc,json5}",
-          "rp_*/render_controllers/**/*.{json,jsonc,json5}"
-        ],
-        "url": "./schemas/renderController/main.json"
-      },
-      {
-        "fileMatch": [
-          "resource_pack/shadows/global.{json,jsonc,json5}",
-          "*RP/shadows/global.{json,jsonc,json5}",
-          "RP_*/shadows/global.{json,jsonc,json5}",
-          "*rp/shadows/global.{json,jsonc,json5}",
-          "rp_*/shadows/global.{json,jsonc,json5}"
-        ],
-        "url": "./schemas/shadowSettings/main.json"
-      },
-      {
-        "fileMatch": [
-          "resource_pack/sounds.{json,jsonc,json5}",
-          "*RP/sounds.{json,jsonc,json5}",
-          "RP_*/sounds.{json,jsonc,json5}",
-          "*rp/sounds.{json,jsonc,json5}",
-          "rp_*/sounds.{json,jsonc,json5}"
-        ],
-        "url": "./schemas/clientSound/main.json"
-      },
-      {
-        "fileMatch": [
-          "resource_pack/sounds/music_definitions.{json,jsonc,json5}",
-          "*RP/sounds/music_definitions.{json,jsonc,json5}",
-          "RP_*/sounds/music_definitions.{json,jsonc,json5}",
-          "*rp/sounds/music_definitions.{json,jsonc,json5}",
-          "rp_*/sounds/music_definitions.{json,jsonc,json5}"
-        ],
-        "url": "./schemas/musicDefinition/main.json"
-      },
-      {
-        "fileMatch": [
-          "resource_pack/sounds/sound_definitions.{json,jsonc,json5}",
-          "*RP/sounds/sound_definitions.{json,jsonc,json5}",
-          "RP_*/sounds/sound_definitions.{json,jsonc,json5}",
-          "*rp/sounds/sound_definitions.{json,jsonc,json5}",
-          "rp_*/sounds/sound_definitions.{json,jsonc,json5}"
-        ],
-        "url": "./schemas/soundDefinition/main.json"
-      },
-      {
-        "fileMatch": [
-          "resource_pack/splashes.{json,jsonc,json5}",
-          "*RP/splashes.{json,jsonc,json5}",
-          "RP_*/splashes.{json,jsonc,json5}",
-          "*rp/splashes.{json,jsonc,json5}",
-          "rp_*/splashes.{json,jsonc,json5}"
-        ],
-        "url": "./schemas/splashes/main.json"
-      },
-      {
-        "fileMatch": [
-          "resource_pack/textures/**/*.texture_set.{json,jsonc,json5}",
-          "*RP/textures/**/*.texture_set.{json,jsonc,json5}",
-          "RP_*/textures/**/*.texture_set.{json,jsonc,json5}",
-          "*rp/textures/**/*.texture_set.{json,jsonc,json5}",
-          "rp_*/textures/**/*.texture_set.{json,jsonc,json5}"
-        ],
-        "url": "./schemas/textureSet/main.json"
-      },
-      {
-        "fileMatch": [
-          "resource_pack/textures/flipbook_textures.{json,jsonc,json5}",
-          "*RP/textures/flipbook_textures.{json,jsonc,json5}",
-          "RP_*/textures/flipbook_textures.{json,jsonc,json5}",
-          "*rp/textures/flipbook_textures.{json,jsonc,json5}",
-          "rp_*/textures/flipbook_textures.{json,jsonc,json5}"
-        ],
-        "url": "./schemas/flipbookTexture/main.json"
-      },
-      {
-        "fileMatch": [
-          "resource_pack/textures/item_texture.{json,jsonc,json5}",
-          "*RP/textures/item_texture.{json,jsonc,json5}",
-          "RP_*/textures/item_texture.{json,jsonc,json5}",
-          "*rp/textures/item_texture.{json,jsonc,json5}",
-          "rp_*/textures/item_texture.{json,jsonc,json5}"
-        ],
-        "url": "./schemas/itemTexture/main.json"
-      },
-      {
-        "fileMatch": [
-          "resource_pack/textures/terrain_texture.{json,jsonc,json5}",
-          "*RP/textures/terrain_texture.{json,jsonc,json5}",
-          "RP_*/textures/terrain_texture.{json,jsonc,json5}",
-          "*rp/textures/terrain_texture.{json,jsonc,json5}",
-          "rp_*/textures/terrain_texture.{json,jsonc,json5}"
-        ],
-        "url": "./schemas/terrainTexture/main.json"
-      },
-      {
-        "fileMatch": [
-          "resource_pack/ui/**/*.{json,jsonc,json5}",
-          "*RP/ui/**/*.{json,jsonc,json5}",
-          "RP_*/ui/**/*.{json,jsonc,json5}",
-          "*rp/ui/**/*.{json,jsonc,json5}",
-          "rp_*/ui/**/*.{json,jsonc,json5}"
-        ],
-        "url": "./schemas/ui/main.json"
-      },
-      {
-        "fileMatch": [
-          "resource_pack/water/**/*.{json,jsonc,json5}",
-          "*RP/water/**/*.{json,jsonc,json5}",
-          "RP_*/water/**/*.{json,jsonc,json5}",
-          "*rp/water/**/*.{json,jsonc,json5}",
-          "rp_*/water/**/*.{json,jsonc,json5}"
-        ],
-        "url": "./schemas/waterSettings/main.json"
-      },
-      {
-        "fileMatch": "skin_pack/skins.{json,jsonc,json5}",
-        "url": "./schemas/skins/main.json"
-      }
-    ]
-  }
-=======
 	"name": "rockide-vscode",
 	"displayName": "Rockide",
 	"description": "VSCode Extension for Rockide Language Server",
@@ -1444,5 +714,4 @@
 			}
 		]
 	}
->>>>>>> 6e8fafb8
 }